"""Experimental Wrappers."""
# isort: skip_file

from typing import TypeVar

ArgType = TypeVar("ArgType")

from gymnasium.experimental.wrappers.lambda_action import (
    LambdaActionV0,
    ClipActionV0,
    RescaleActionV0,
)
from gymnasium.experimental.wrappers.lambda_observations import LambdaObservationV0
from gymnasium.experimental.wrappers.lambda_reward import ClipRewardV0, LambdaRewardV0
from gymnasium.experimental.wrappers.sticky_action import StickyActionV0
from gymnasium.experimental.wrappers.time_aware_observation import (
    TimeAwareObservationV0,
)
from gymnasium.experimental.wrappers.delay_observation import DelayObservationV0

__all__ = [
    "ArgType",
    # Lambda Action
    "LambdaActionV0",
<<<<<<< HEAD
    "StickyActionV0",
=======
    "ClipActionV0",
    "RescaleActionV0",
>>>>>>> 678d361e
    # Lambda Observation
    "LambdaObservationV0",
    "DelayObservationV0",
    "TimeAwareObservationV0",
    # Lambda Reward
    "LambdaRewardV0",
    "ClipRewardV0",
]<|MERGE_RESOLUTION|>--- conflicted
+++ resolved
@@ -22,12 +22,9 @@
     "ArgType",
     # Lambda Action
     "LambdaActionV0",
-<<<<<<< HEAD
     "StickyActionV0",
-=======
     "ClipActionV0",
     "RescaleActionV0",
->>>>>>> 678d361e
     # Lambda Observation
     "LambdaObservationV0",
     "DelayObservationV0",
