--- conflicted
+++ resolved
@@ -22,13 +22,9 @@
           'all': ['atari_py>=0.0.17', 'Pillow', 'PyOpenGL',
                   'pachi-py>=0.0.19',
                   'box2d-py',
-<<<<<<< HEAD
                   'doom_py>=0.0.11',
-                  'mujoco_py>=0.4.3', 'imageio'],
-=======
                   'mujoco_py>=0.4.3', 'imageio',
                   'keras', 'theano'],
->>>>>>> f9f2fc60
 
           # Environment-specific dependencies. Keep these in sync with
           # 'all'!
